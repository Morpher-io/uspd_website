import './components.css'
import './globals.css'
import './morpher-uspd.css'
import './normalize.css'




import '@rainbow-me/rainbowkit/styles.css';
import { Providers } from './providers';
import { Inter } from 'next/font/google'
import type { Metadata } from 'next'
import { ThemeProvider } from "./theme-provider";
<<<<<<< HEAD
=======
import {Footer} from '@/components/Footer';
>>>>>>> dc8fbef8
import { Toaster } from "react-hot-toast";

import { url } from 'inspector';

const inter = Inter({ subsets: ['latin'] })

export const metadata: Metadata = {
<<<<<<< HEAD
  title: 'Morpher Oracle',
  description: "Welcome to the new era of blockchain oracles. The Morpher Oracle is the first decentralized, zero latency, ERC-4337 based data oracle protocol.",
  metadataBase: new URL('https://oracle.morpher.com'),
  openGraph: {
    type: "website",
    url: "https://oracle.morpher.com/",
    title: "Morpher Oracle",
    description: "Welcome to the new era of blockchain oracles. The Morpher Oracle is the first decentralized, zero latency, ERC-4337 based data oracle protocol.",
    // images: [{
    //   url: "images/og_uspd.png",
    // }],
=======
  title: 'USPD Demo',
  description: "Welcome to the new era of decentralized stablecoins. USPD is the only sovereign stablecoin that doesn&#x27;t rely on banks. It&#x27;s backed by ETH with fully transparent on-chain reserves.",
  metadataBase: new URL('https://uspd.io'),
  openGraph: {
    type: "website",
    url: "https://uspd.io/",
    title: "USPD - Decentralized, Permissionless &amp; Transparent Stablecoin",
    description: "Welcome to the new era of decentralized stablecoins. USPD is the only sovereign stablecoin that doesn&#x27;t rely on banks. It&#x27;s backed by ETH with fully transparent on-chain reserves.",
    images: [{
      url: "images/og_uspd.png",
    }],
>>>>>>> dc8fbef8
    
  },
  viewport: 'width=device-width, initial-scale=1'

}


export default function RootLayout({
  children,
}: {
  children: React.ReactNode
}) {
  return (
    <html lang="en">
      <head>
        <link href="images/favicon.png" rel="shortcut icon" type="image/x-icon" />
        <link href="images/webclip.png" rel="apple-touch-icon" />
      </head>
      <body className={`${inter.className} duration-200`}>
      <ThemeProvider attribute="class" defaultTheme="dark" enableSystem>
         
          <Providers>{children}</Providers>
        </ThemeProvider>
        <Footer></Footer>
        
        <Toaster position="bottom-center" />

      </body>
    </html>
  )
}<|MERGE_RESOLUTION|>--- conflicted
+++ resolved
@@ -11,10 +11,6 @@
 import { Inter } from 'next/font/google'
 import type { Metadata } from 'next'
 import { ThemeProvider } from "./theme-provider";
-<<<<<<< HEAD
-=======
-import {Footer} from '@/components/Footer';
->>>>>>> dc8fbef8
 import { Toaster } from "react-hot-toast";
 
 import { url } from 'inspector';
@@ -22,7 +18,6 @@
 const inter = Inter({ subsets: ['latin'] })
 
 export const metadata: Metadata = {
-<<<<<<< HEAD
   title: 'Morpher Oracle',
   description: "Welcome to the new era of blockchain oracles. The Morpher Oracle is the first decentralized, zero latency, ERC-4337 based data oracle protocol.",
   metadataBase: new URL('https://oracle.morpher.com'),
@@ -34,19 +29,6 @@
     // images: [{
     //   url: "images/og_uspd.png",
     // }],
-=======
-  title: 'USPD Demo',
-  description: "Welcome to the new era of decentralized stablecoins. USPD is the only sovereign stablecoin that doesn&#x27;t rely on banks. It&#x27;s backed by ETH with fully transparent on-chain reserves.",
-  metadataBase: new URL('https://uspd.io'),
-  openGraph: {
-    type: "website",
-    url: "https://uspd.io/",
-    title: "USPD - Decentralized, Permissionless &amp; Transparent Stablecoin",
-    description: "Welcome to the new era of decentralized stablecoins. USPD is the only sovereign stablecoin that doesn&#x27;t rely on banks. It&#x27;s backed by ETH with fully transparent on-chain reserves.",
-    images: [{
-      url: "images/og_uspd.png",
-    }],
->>>>>>> dc8fbef8
     
   },
   viewport: 'width=device-width, initial-scale=1'
